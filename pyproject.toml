[build-system]
requires = ["setuptools>=75", "wheel"]
build-backend = "setuptools.build_meta"

[tool.setuptools.packages.find]
exclude = ["assets", "examples", "docker", "notebooks", "tests", "docs_env"]

[project]
name = "rag-colls"
version = "0.2.0.6"
description = "rag-colls - Implement recent advanced RAG techniques"
readme = "README.md"
requires-python = ">=3.10"
dependencies = [
    "bm25s>=0.2.10",
    "chromadb>=0.6.3,<1.0.0",
    "elasticsearch[async]>=8.17.2",
    "gdown>=5.2.0",
    "html2text>=2024.2.26",
    "jax[cpu]>=0.5.3",
    "litellm>=1.65.0",
    "llama-index-embeddings-openai>=0.3.1",
    "loguru>=0.7.3",
    "openpyxl>=3.1.5",
    "pandas>=2.2.0,<2.2.4",
    "platformdirs>=4.3.7",
    "pymupdf>=1.25.4",
    "python-docx>=1.1.2",
    "rich>=13.9.4",
    "setuptools>=78.1.0",
    "tenacity>=9.0.0",
]

[project.urls]
Homepage = "https://github.com/hienhayho/rag-colls"
Issues = "https://github.com/hienhayho/rag-colls/issues"

[project.optional-dependencies]
dev = ["pre-commit>=4.2.0", "pytest>=8.3.5"]
docs = ["esbonio>=0.12.0", "myst-parser>=4.0.1"]
huggingface-embedding = ["llama-index-embeddings-huggingface>=0.5.2"]
<<<<<<< HEAD

[dependency-groups]
dev = [
    "pytest>=8.3.5",
=======
vllm-llm = [
    "vllm>=0.8.2",
>>>>>>> b0417253
]<|MERGE_RESOLUTION|>--- conflicted
+++ resolved
@@ -39,13 +39,6 @@
 dev = ["pre-commit>=4.2.0", "pytest>=8.3.5"]
 docs = ["esbonio>=0.12.0", "myst-parser>=4.0.1"]
 huggingface-embedding = ["llama-index-embeddings-huggingface>=0.5.2"]
-<<<<<<< HEAD
-
-[dependency-groups]
-dev = [
-    "pytest>=8.3.5",
-=======
 vllm-llm = [
     "vllm>=0.8.2",
->>>>>>> b0417253
 ]